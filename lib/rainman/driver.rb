--- conflicted
+++ resolved
@@ -4,7 +4,7 @@
     module DSL
       def self.extended(base)
         class << base
-          attr_accessor :actions, :handlers, :default_handler, :current_handler, :config
+          attr_accessor :actions, :handlers, :default_handler, :current_handler
         end
 
         unless base.instance_variable_defined?(:@actions)
@@ -24,17 +24,7 @@
 
       def register_handler(name, &block)
         klass = "#{self.name}::#{name.to_s.camelize}".constantize
-<<<<<<< HEAD
         klass.extend(Rainman::Handler)
-=======
-
-        class << klass
-          attr_accessor :config
-        end unless klass.respond_to?(:config=)
-
-        klass.config = config || {}
-
->>>>>>> 3ac1adad
         yield klass.config if block_given?
 
         handlers[name] = klass
